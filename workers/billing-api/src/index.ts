--- conflicted
+++ resolved
@@ -102,51 +102,23 @@
 
     const { usage = [], credits = [], adjustments = [] } = body
 
-<<<<<<< HEAD
     // 사용량 계산 - 타입 안전성 향상
     const subtotal = usage.reduce((sum: number, item: UsageItem) => {
       const amount = calculateAmount(item.counterName, item.counterVolume, item.counterUnit)
       return sum + amount
     }, 0)
-=======
-  // 사용량 계산
-  const subtotal = usage.reduce((sum: number, item: any) => {
-    const quantity = item.counterVolume || 0
-    const counterName = item.counterName || ''
-    const counterUnit = item.counterUnit || 'HOURS'
-    const amount = calculateAmount(counterName, quantity, counterUnit)
-    return sum + amount
-  }, 0)
->>>>>>> 76dff45a
 
     // 크레딧 적용
     const totalCredits = credits.reduce((sum: number, credit: CreditItem) =>
       sum + credit.amount, 0)
     const creditApplied = Math.min(totalCredits, subtotal)
 
-<<<<<<< HEAD
     // 조정 적용
     const adjustmentTotal = calculateAdjustmentTotal(adjustments, subtotal)
 
     const charge = Math.max(0, subtotal + adjustmentTotal - creditApplied)
     const vat = Math.floor(charge * VAT_RATE)
     const totalAmount = charge + vat
-=======
-  // 조정 적용
-  let adjustmentTotal = 0
-  for (const adj of adjustments) {
-    if (adj.type === 'DISCOUNT') {
-      adjustmentTotal -= adj.method === 'FIXED' ? adj.value : subtotal * (adj.value / 100)
-    } else {
-      adjustmentTotal += adj.method === 'FIXED' ? adj.value : subtotal * (adj.value / 100)
-    }
-  }
-
-  const charge = Math.max(0, subtotal + adjustmentTotal - creditApplied)
-  const VAT_RATE = 0.1
-  const vat = Math.floor(charge * VAT_RATE)
-  const totalAmount = charge + vat
->>>>>>> 76dff45a
 
   return c.json({
     header: { isSuccessful: true, resultCode: 0, resultMessage: 'SUCCESS' },
@@ -166,7 +138,6 @@
     amount: totalAmount,
     totalAmount,
     status: 'PENDING',
-<<<<<<< HEAD
     lineItems: usage.map((item: UsageItem, idx: number) => ({
       id: `line-${idx}`,
       counterName: item.counterName,
@@ -181,30 +152,6 @@
       appKey: item.appKey
     })),
     appliedCredits: credits.map((credit: CreditItem, idx: number) => ({
-=======
-    lineItems: usage.map((item: any, idx: number) => {
-      const counterName = item.counterName || ''
-      const quantity = item.counterVolume || 0
-      const counterUnit = item.counterUnit || 'HOURS'
-      const unitPrice = getUnitPrice(counterName)
-      const amount = calculateAmount(counterName, quantity, counterUnit)
-
-      return {
-        id: `line-${idx}`,
-        counterName,
-        counterType: item.counterType || 'DELTA',
-        unit: counterUnit,
-        quantity,
-        unitPrice,
-        amount,
-        resourceId: item.resourceId,
-        resourceName: item.resourceName,
-        projectId: item.projectId,
-        appKey: item.appKey
-      }
-    }),
-    appliedCredits: credits.map((c: any, idx: number) => ({
->>>>>>> 76dff45a
       creditId: `credit-${idx}`,
       type: credit.type,
       amountApplied: Math.min(credit.amount, charge),
@@ -280,11 +227,7 @@
 app.post('/api/billing/payments/:month', async (c) => {
   try {
     const uuid = c.req.header('uuid')
-<<<<<<< HEAD
     const body = await c.req.json<PaymentRequest>().catch(() => ({}))
-=======
-    const body = await c.req.json().catch(() => ({}))
->>>>>>> 76dff45a
 
     return c.json({
       header: { isSuccessful: true, resultCode: 0, resultMessage: 'SUCCESS' },
@@ -319,7 +262,6 @@
   return prices[counterName] || 100
 }
 
-<<<<<<< HEAD
 // Helper: 조정 금액 계산
 function calculateAdjustmentAmount(adj: AdjustmentItem, subtotal: number): number {
   if (adj.method === 'FIXED') {
@@ -348,10 +290,6 @@
 
 // Helper: 실제 금액 계산 (단위 변환 포함)
 function calculateAmount(counterName: string, volume: number, unit: string): number {
-=======
-// Helper: 실제 금액 계산 (단위 변환 포함)
-function calculateAmount(counterName: string, volume: number, unit: string = 'HOURS'): number {
->>>>>>> 76dff45a
   const unitPrice = getUnitPrice(counterName)
 
   // Storage는 counterVolume이 이미 GB 단위로 제공됨
