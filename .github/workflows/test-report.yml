name: Test Report

on:
  workflow_run:
    workflows: ["CI/CD Pipeline"]
    types: [completed]

permissions:
  contents: read
  pull-requests: write
  checks: write

jobs:
  report:
    runs-on: ubuntu-latest
    if: github.event.workflow_run.conclusion != 'skipped'

    steps:
      - name: Checkout code
<<<<<<< HEAD
        uses: actions/checkout@08c6903cd8c0fde910a37f88322edcfb5dd907a8  # v5.0.0
=======
        uses: actions/checkout@08eba0b27e820071cde6df949e0beb9ba4906955  # v4.3.0
>>>>>>> bc5ea5bd
        with:
          ref: ${{ github.event.workflow_run.head_sha }}

      - name: Download test results artifacts
        uses: dawidd6/action-download-artifact@bf251b5aa9c2f7eeb574a96ee720e24f801b7c11  # v6
        with:
          workflow: ${{ github.event.workflow_run.workflow_id }}
          run_id: ${{ github.event.workflow_run.id }}
          name: test-results-*
          name_is_regexp: true
          path: test-results

      - name: List downloaded files
        run: |
          echo "📁 Downloaded files in test-results/:"
          ls -laR test-results/ 2>/dev/null || echo "⚠️ test-results directory not found"
          echo ""
          echo "📁 All XML files:"
          find test-results -name "*.xml" -type f 2>/dev/null || echo "No XML files found"

      - name: Publish Test Report
        uses: dorny/test-reporter@31a54ee7ebcacc03a09ea97a7e5465a47b84aea5  # v1.9.1
        if: success() || failure()
        with:
          name: Test Results
          path: 'test-results/**/test-results-*.xml'
          reporter: java-junit
          fail-on-error: false

      - name: Generate Summary
        id: summary
        run: |
          # Parse JUnit XML files and generate summary
          python3 << 'EOF'
          import xml.etree.ElementTree as ET
          import glob
          import json

          results = {
              "unit": {"total": 0, "passed": 0, "failed": 0, "skipped": 0, "time": 0},
              "integration": {"total": 0, "passed": 0, "failed": 0, "skipped": 0, "time": 0},
              "contracts": {"total": 0, "passed": 0, "failed": 0, "skipped": 0, "time": 0},
              "comprehensive": {"total": 0, "passed": 0, "failed": 0, "skipped": 0, "time": 0},
          }

          for xml_file in glob.glob("test-results/**/test-results-*.xml", recursive=True):
              try:
                  tree = ET.parse(xml_file)
                  root = tree.getroot()

                  # Determine test type from filename
                  test_type = "unit"
                  if "integration" in xml_file:
                      test_type = "integration"
                  elif "contract" in xml_file:
                      test_type = "contracts"
                  elif "comprehensive" in xml_file:
                      test_type = "comprehensive"

                  # Parse testsuite
                  for testsuite in root.findall('.//testsuite'):
                      tests = int(testsuite.get('tests', 0))
                      failures = int(testsuite.get('failures', 0))
                      errors = int(testsuite.get('errors', 0))
                      skipped = int(testsuite.get('skipped', 0))
                      time = float(testsuite.get('time', 0))

                      results[test_type]["total"] += tests
                      results[test_type]["failed"] += failures + errors
                      results[test_type]["skipped"] += skipped
                      results[test_type]["passed"] += tests - failures - errors - skipped
                      results[test_type]["time"] += time
              except Exception as e:
                  print(f"Error parsing {xml_file}: {e}")

          # Output as JSON
          print(json.dumps(results, indent=2))

          # Save to file
          with open('test_summary.json', 'w') as f:
              json.dump(results, f, indent=2)
          EOF

      - name: Comment PR
        if: github.event.workflow_run.event == 'pull_request'
        uses: actions/github-script@f28e40c7f34bde8b3046d885e986cb6290c5673b  # v7.1.0
        with:
          script: |
            const fs = require('fs');

            let results;
            try {
              results = JSON.parse(fs.readFileSync('test_summary.json', 'utf8'));
            } catch (e) {
              console.log('No test summary found');
              return;
            }

            // Calculate totals
            let totalTests = 0;
            let totalPassed = 0;
            let totalFailed = 0;
            let totalTime = 0;

            for (const [type, data] of Object.entries(results)) {
              totalTests += data.total;
              totalPassed += data.passed;
              totalFailed += data.failed;
              totalTime += data.time;
            }

            // Calculate pass rate
            const passRate = totalTests > 0 ? ((totalPassed / totalTests) * 100).toFixed(1) : 0;

            // Determine emoji
            const emoji = totalFailed === 0 ? '✅' : '⚠️';

            // Build comment
            const comment = `
            ## ${emoji} Test Results

            **Overall:** ${totalPassed}/${totalTests} tests passed (${passRate}%)
            **Duration:** ${totalTime.toFixed(1)}s

            ### Test Breakdown

            | Test Type | Total | Passed | Failed | Skipped | Duration |
            |-----------|-------|--------|--------|---------|----------|
            | **Unit** | ${results.unit.total} | ${results.unit.passed} | ${results.unit.failed} | ${results.unit.skipped} | ${results.unit.time.toFixed(1)}s |
            | **Integration** | ${results.integration.total} | ${results.integration.passed} | ${results.integration.failed} | ${results.integration.skipped} | ${results.integration.time.toFixed(1)}s |
            | **Contracts** | ${results.contracts.total} | ${results.contracts.passed} | ${results.contracts.failed} | ${results.contracts.skipped} | ${results.contracts.time.toFixed(1)}s |
            | **Comprehensive** | ${results.comprehensive.total} | ${results.comprehensive.passed} | ${results.comprehensive.failed} | ${results.comprehensive.skipped} | ${results.comprehensive.time.toFixed(1)}s |

            ${totalFailed > 0 ? '⚠️ **Some tests failed.** Please review the workflow logs.' : '✅ **All tests passed!**'}

            <details>
            <summary>📊 Test Execution Metrics</summary>

            - **Fastest Suite:** ${Object.entries(results).sort((a, b) => a[1].time - b[1].time)[0][0]}
            - **Total Test Count:** ${totalTests}
            - **Pass Rate:** ${passRate}%

            </details>
            `;

            // Find PR number
            const pulls = await github.rest.pulls.list({
              owner: context.repo.owner,
              repo: context.repo.repo,
              state: 'open',
            });

            const pr = pulls.data.find(p =>
              p.head.sha === context.payload.workflow_run.head_sha
            );

            if (pr) {
              // Find existing comment
              const comments = await github.rest.issues.listComments({
                owner: context.repo.owner,
                repo: context.repo.repo,
                issue_number: pr.number,
              });

              const botComment = comments.data.find(c =>
                c.user.type === 'Bot' && c.body.includes('Test Results')
              );

              if (botComment) {
                // Update existing comment
                await github.rest.issues.updateComment({
                  owner: context.repo.owner,
                  repo: context.repo.repo,
                  comment_id: botComment.id,
                  body: comment,
                });
              } else {
                // Create new comment
                await github.rest.issues.createComment({
                  owner: context.repo.owner,
                  repo: context.repo.repo,
                  issue_number: pr.number,
                  body: comment,
                });
              }
            }

      - name: Add to Job Summary
        run: |
          python3 << 'EOF' >> $GITHUB_STEP_SUMMARY
          import json

          with open('test_summary.json') as f:
              results = json.load(f)

          print("# 📊 Test Execution Summary\n")

          for test_type, data in results.items():
            if data["total"] > 0:
              pass_rate = (data["passed"] / data["total"]) * 100
              emoji = "✅" if data["failed"] == 0 else "⚠️"

              print(f"## {emoji} {test_type.capitalize()} Tests\n")
              print(f"- **Total:** {data['total']}")
              print(f"- **Passed:** {data['passed']}")
              print(f"- **Failed:** {data['failed']}")
              print(f"- **Skipped:** {data['skipped']}")
              print(f"- **Duration:** {data['time']:.2f}s")
              print(f"- **Pass Rate:** {pass_rate:.1f}%\n")
          EOF<|MERGE_RESOLUTION|>--- conflicted
+++ resolved
@@ -17,11 +17,7 @@
 
     steps:
       - name: Checkout code
-<<<<<<< HEAD
         uses: actions/checkout@08c6903cd8c0fde910a37f88322edcfb5dd907a8  # v5.0.0
-=======
-        uses: actions/checkout@08eba0b27e820071cde6df949e0beb9ba4906955  # v4.3.0
->>>>>>> bc5ea5bd
         with:
           ref: ${{ github.event.workflow_run.head_sha }}
 
