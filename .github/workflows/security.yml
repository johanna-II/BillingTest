name: Security Scan

on:
  push:
    branches: [ main ]
  schedule:
    # Run security scan weekly on Mondays at 9 AM UTC
    - cron: '0 9 * * 1'
  workflow_dispatch:

# Cancel in-progress runs when a new commit is pushed
concurrency:
  group: ${{ github.workflow }}-${{ github.ref }}
  cancel-in-progress: true

env:
  PYTHON_VERSION: '3.12'
  POETRY_VERSION: '2.2.1'

jobs:
  security-scan:
    name: Security Analysis
    runs-on: ubuntu-latest

    steps:
      - name: Checkout code
<<<<<<< HEAD
        uses: actions/checkout@08eba0b27e820071cde6df949e0beb9ba4906955  # v4.3.0

      - name: Set up Python
        uses: actions/setup-python@a26af69be951a213d495a4c3e4e4022e16d87065  # v5.6.0
=======
        uses: actions/checkout@08c6903cd8c0fde910a37f88322edcfb5dd907a8  # v5.0.0

      - name: Set up Python
        uses: actions/setup-python@e797f83bcb11b83ae66e0230d6156d7c80228e7c  # v6.0.0
>>>>>>> e9c0a571
        with:
          python-version: ${{ env.PYTHON_VERSION }}

      - name: Install Poetry
        uses: snok/install-poetry@76e04a911780d5b312d89783f7b1cd627778900a  # v1.4.1
        with:
          version: ${{ env.POETRY_VERSION }}

      - name: Install dependencies
        run: poetry install --no-interaction

      - name: Run Bandit security scan
        run: |
          poetry run bandit -r libs/ -f json -o bandit_report.json || true
          poetry run bandit -r libs/ -f txt -o bandit_summary.txt || true

      - name: Run Safety check
        run: |
          poetry run safety check --json > safety_report.json || true
          poetry run safety check > safety_summary.txt || true

      - name: Check for hardcoded secrets
        run: |
          # Install detect-secrets if not in dependencies
          pip install detect-secrets
          detect-secrets scan --all-files > secrets_report.json || true

      - name: Generate security summary
        if: always()
        run: |
          echo "# Security Scan Report" >> $GITHUB_STEP_SUMMARY
          echo "" >> $GITHUB_STEP_SUMMARY

          echo "## Bandit Results" >> $GITHUB_STEP_SUMMARY
          if [[ -f bandit_summary.txt ]]; then
            echo '```' >> $GITHUB_STEP_SUMMARY
            cat bandit_summary.txt | head -50 >> $GITHUB_STEP_SUMMARY
            echo '```' >> $GITHUB_STEP_SUMMARY
          fi

          echo "" >> $GITHUB_STEP_SUMMARY
          echo "## Dependency Vulnerabilities" >> $GITHUB_STEP_SUMMARY
          if [[ -f safety_summary.txt ]]; then
            echo '```' >> $GITHUB_STEP_SUMMARY
            cat safety_summary.txt | head -50 >> $GITHUB_STEP_SUMMARY
            echo '```' >> $GITHUB_STEP_SUMMARY
          fi

      - name: Upload security reports
<<<<<<< HEAD
        uses: actions/upload-artifact@ea165f8d65b6e75b540449e92b4886f43607fa02  # v4.6.2
=======
        uses: actions/upload-artifact@330a01c490aca151604b8cf639adc76d48f6c5d4  # v5.0.0
>>>>>>> e9c0a571
        if: always()
        with:
          name: security-reports
          path: |
            bandit_report.json
            bandit_summary.txt
            safety_report.json
            safety_summary.txt
            secrets_report.json

      - name: Comment PR with security results
        if: github.event_name == 'pull_request'
<<<<<<< HEAD
        uses: actions/github-script@f28e40c7f34bde8b3046d885e986cb6290c5673b  # v7.1.0
=======
        uses: actions/github-script@ed597411d8f924073f98dfc5c65a23a2325f34cd  # v8.0.0
>>>>>>> e9c0a571
        with:
          script: |
            const fs = require('fs');
            let comment = '## 🔒 Security Scan Results\n\n';

            try {
              // Read Bandit summary
              if (fs.existsSync('bandit_summary.txt')) {
                const banditSummary = fs.readFileSync('bandit_summary.txt', 'utf8');
                const lines = banditSummary.split('\n').slice(0, 20);
                comment += '### Bandit (Code Security)\n```\n' + lines.join('\n') + '\n```\n\n';
              }

              // Read Safety summary
              if (fs.existsSync('safety_summary.txt')) {
                const safetySummary = fs.readFileSync('safety_summary.txt', 'utf8');
                const lines = safetySummary.split('\n').slice(0, 20);
                comment += '### Safety (Dependency Check)\n```\n' + lines.join('\n') + '\n```\n';
              }
            } catch (error) {
              comment += '❌ Error reading security scan results\n';
            }

            github.rest.issues.createComment({
              issue_number: context.issue.number,
              owner: context.repo.owner,
              repo: context.repo.repo,
              body: comment
            });

  # SAST using CodeQL
  codeql:
    name: CodeQL Analysis
    runs-on: ubuntu-latest
    permissions:
      actions: read
      contents: read
      security-events: write

    steps:
      - name: Checkout repository
<<<<<<< HEAD
        uses: actions/checkout@08eba0b27e820071cde6df949e0beb9ba4906955  # v4.3.0

      - name: Initialize CodeQL
        uses: github/codeql-action/init@d198d2fabf39a7f36b5ce57ce70d4942944f006e  # v3.31.0
=======
        uses: actions/checkout@08c6903cd8c0fde910a37f88322edcfb5dd907a8  # v5.0.0

      - name: Initialize CodeQL
        uses: github/codeql-action/init@4e94bd11f71e507f7f87df81788dff88d1dacbfb  # v4.31.0
>>>>>>> e9c0a571
        with:
          languages: python

      - name: Autobuild
<<<<<<< HEAD
        uses: github/codeql-action/autobuild@d198d2fabf39a7f36b5ce57ce70d4942944f006e  # v3.31.0

      - name: Perform CodeQL Analysis
        uses: github/codeql-action/analyze@d198d2fabf39a7f36b5ce57ce70d4942944f006e  # v3.31.0
=======
        uses: github/codeql-action/autobuild@4e94bd11f71e507f7f87df81788dff88d1dacbfb  # v4.31.0

      - name: Perform CodeQL Analysis
        uses: github/codeql-action/analyze@4e94bd11f71e507f7f87df81788dff88d1dacbfb  # v4.31.0
>>>>>>> e9c0a571
<|MERGE_RESOLUTION|>--- conflicted
+++ resolved
@@ -24,17 +24,10 @@
 
     steps:
       - name: Checkout code
-<<<<<<< HEAD
-        uses: actions/checkout@08eba0b27e820071cde6df949e0beb9ba4906955  # v4.3.0
-
-      - name: Set up Python
-        uses: actions/setup-python@a26af69be951a213d495a4c3e4e4022e16d87065  # v5.6.0
-=======
         uses: actions/checkout@08c6903cd8c0fde910a37f88322edcfb5dd907a8  # v5.0.0
 
       - name: Set up Python
         uses: actions/setup-python@e797f83bcb11b83ae66e0230d6156d7c80228e7c  # v6.0.0
->>>>>>> e9c0a571
         with:
           python-version: ${{ env.PYTHON_VERSION }}
 
@@ -84,11 +77,7 @@
           fi
 
       - name: Upload security reports
-<<<<<<< HEAD
-        uses: actions/upload-artifact@ea165f8d65b6e75b540449e92b4886f43607fa02  # v4.6.2
-=======
         uses: actions/upload-artifact@330a01c490aca151604b8cf639adc76d48f6c5d4  # v5.0.0
->>>>>>> e9c0a571
         if: always()
         with:
           name: security-reports
@@ -101,11 +90,7 @@
 
       - name: Comment PR with security results
         if: github.event_name == 'pull_request'
-<<<<<<< HEAD
-        uses: actions/github-script@f28e40c7f34bde8b3046d885e986cb6290c5673b  # v7.1.0
-=======
         uses: actions/github-script@ed597411d8f924073f98dfc5c65a23a2325f34cd  # v8.0.0
->>>>>>> e9c0a571
         with:
           script: |
             const fs = require('fs');
@@ -147,29 +132,15 @@
 
     steps:
       - name: Checkout repository
-<<<<<<< HEAD
-        uses: actions/checkout@08eba0b27e820071cde6df949e0beb9ba4906955  # v4.3.0
-
-      - name: Initialize CodeQL
-        uses: github/codeql-action/init@d198d2fabf39a7f36b5ce57ce70d4942944f006e  # v3.31.0
-=======
         uses: actions/checkout@08c6903cd8c0fde910a37f88322edcfb5dd907a8  # v5.0.0
 
       - name: Initialize CodeQL
         uses: github/codeql-action/init@4e94bd11f71e507f7f87df81788dff88d1dacbfb  # v4.31.0
->>>>>>> e9c0a571
         with:
           languages: python
 
       - name: Autobuild
-<<<<<<< HEAD
-        uses: github/codeql-action/autobuild@d198d2fabf39a7f36b5ce57ce70d4942944f006e  # v3.31.0
-
-      - name: Perform CodeQL Analysis
-        uses: github/codeql-action/analyze@d198d2fabf39a7f36b5ce57ce70d4942944f006e  # v3.31.0
-=======
         uses: github/codeql-action/autobuild@4e94bd11f71e507f7f87df81788dff88d1dacbfb  # v4.31.0
 
       - name: Perform CodeQL Analysis
-        uses: github/codeql-action/analyze@4e94bd11f71e507f7f87df81788dff88d1dacbfb  # v4.31.0
->>>>>>> e9c0a571
+        uses: github/codeql-action/analyze@4e94bd11f71e507f7f87df81788dff88d1dacbfb  # v4.31.0