name: Deploy to Production

on:
  push:
    branches: [main]
  pull_request:
    branches: [main]

# Cancel in-progress runs when a new commit is pushed
concurrency:
  group: ${{ github.workflow }}-${{ github.event.pull_request.number || github.ref }}
  cancel-in-progress: true

jobs:
  # 프론트엔드 테스트 및 빌드
  test-frontend:
    name: Test Frontend
    runs-on: ubuntu-latest
    defaults:
      run:
        working-directory: ./web

    steps:
      - name: Checkout code
<<<<<<< HEAD
        uses: actions/checkout@08eba0b27e820071cde6df949e0beb9ba4906955  # v4.3.0

      - name: Setup Node.js
        uses: actions/setup-node@49933ea5288caeca8642d1e84afbd3f7d6820020  # v4.4.0
=======
        uses: actions/checkout@08c6903cd8c0fde910a37f88322edcfb5dd907a8  # v5.0.0

      - name: Setup Node.js
        uses: actions/setup-node@2028fbc5c25fe9cf00d9f06a71cc4710d4507903  # v6.0.0
>>>>>>> e9c0a571
        with:
          node-version: '22'
          cache: 'npm'
          cache-dependency-path: web/package-lock.json

      - name: Install dependencies
        run: npm ci

      - name: Run type check
        run: npm run type-check

      - name: Run linter
        run: npm run lint

      - name: Build
        run: npm run build
        env:
          NEXT_PUBLIC_API_URL: ${{ secrets.NEXT_PUBLIC_API_URL || 'https://placeholder.com' }}<|MERGE_RESOLUTION|>--- conflicted
+++ resolved
@@ -22,17 +22,10 @@
 
     steps:
       - name: Checkout code
-<<<<<<< HEAD
-        uses: actions/checkout@08eba0b27e820071cde6df949e0beb9ba4906955  # v4.3.0
-
-      - name: Setup Node.js
-        uses: actions/setup-node@49933ea5288caeca8642d1e84afbd3f7d6820020  # v4.4.0
-=======
         uses: actions/checkout@08c6903cd8c0fde910a37f88322edcfb5dd907a8  # v5.0.0
 
       - name: Setup Node.js
         uses: actions/setup-node@2028fbc5c25fe9cf00d9f06a71cc4710d4507903  # v6.0.0
->>>>>>> e9c0a571
         with:
           node-version: '22'
           cache: 'npm'
