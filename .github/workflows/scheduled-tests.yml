name: Scheduled Full Test Suite

on:
  schedule:
    # Run at 2 AM UTC every day (11 AM KST)
    - cron: '0 2 * * *'
  workflow_dispatch:
    inputs:
      test_scope:
        description: 'Test scope to run'
        required: false
        default: 'all'
        type: choice
        options:
          - all
          - unit
          - integration
          - performance
          - contracts

# Cancel in-progress runs when a new commit is pushed
concurrency:
  group: ${{ github.workflow }}-${{ github.ref }}
  cancel-in-progress: true

env:
  PYTHON_VERSION: '3.12'
  POETRY_VERSION: '2.2.1'

jobs:
  # Full test matrix for comprehensive coverage
  full-test-suite:
    name: Full Test - ${{ matrix.member }} (${{ matrix.month }})
    runs-on: ubuntu-latest
    strategy:
      fail-fast: false
      matrix:
        member: [kr, jp, etc]
        month: ['current', 'previous']

    steps:
      - name: Checkout code
<<<<<<< HEAD
        uses: actions/checkout@08eba0b27e820071cde6df949e0beb9ba4906955  # v4.3.0
=======
        uses: actions/checkout@08c6903cd8c0fde910a37f88322edcfb5dd907a8  # v5.0.0
>>>>>>> e9c0a571

      - name: Set test month
        id: set-month
        run: |
          if [[ "${{ matrix.month }}" = "current" ]]; then
            echo "MONTH=$(date +%Y-%m)" >> $GITHUB_OUTPUT
          else
            echo "MONTH=$(date -d "1 month ago" +%Y-%m)" >> $GITHUB_OUTPUT
          fi

      - name: Set up Python
<<<<<<< HEAD
        uses: actions/setup-python@a26af69be951a213d495a4c3e4e4022e16d87065  # v5.6.0
=======
        uses: actions/setup-python@e797f83bcb11b83ae66e0230d6156d7c80228e7c  # v6.0.0
>>>>>>> e9c0a571
        with:
          python-version: ${{ env.PYTHON_VERSION }}

      - name: Install Poetry
        uses: snok/install-poetry@76e04a911780d5b312d89783f7b1cd627778900a  # v1.4.1
        with:
          version: ${{ env.POETRY_VERSION }}

      - name: Install dependencies
        run: poetry install --no-interaction

      - name: Run full test suite
        run: |
          poetry run pytest \
            --env alpha \
            --member ${{ matrix.member }} \
            --month ${{ steps.set-month.outputs.MONTH }} \
            --cov=libs \
            --cov-report=xml \
            --junit-xml=test-results-${{ matrix.member }}-${{ matrix.month }}.xml \
            -v
        continue-on-error: true

      - name: Upload test results
<<<<<<< HEAD
        uses: actions/upload-artifact@ea165f8d65b6e75b540449e92b4886f43607fa02  # v4.6.2
=======
        uses: actions/upload-artifact@330a01c490aca151604b8cf639adc76d48f6c5d4  # v5.0.0
>>>>>>> e9c0a571
        if: always()
        with:
          name: test-results-${{ matrix.member }}-${{ matrix.month }}
          path: test-results-*.xml

      - name: Upload coverage
        # Using specific commit SHA for security (codecov-action v5.0.7)
        uses: codecov/codecov-action@5a1091511ad55cbe89839c7260b706298ca349f7  # v5.5.1
        with:
          files: ./coverage.xml
          flags: scheduled-${{ matrix.member }}

  # Performance benchmark tests
  performance-tests:
    name: Performance Benchmarks
    runs-on: ubuntu-latest

    steps:
      - name: Checkout code
<<<<<<< HEAD
        uses: actions/checkout@08eba0b27e820071cde6df949e0beb9ba4906955  # v4.3.0

      - name: Set up Python
        uses: actions/setup-python@a26af69be951a213d495a4c3e4e4022e16d87065  # v5.6.0
=======
        uses: actions/checkout@08c6903cd8c0fde910a37f88322edcfb5dd907a8  # v5.0.0

      - name: Set up Python
        uses: actions/setup-python@e797f83bcb11b83ae66e0230d6156d7c80228e7c  # v6.0.0
>>>>>>> e9c0a571
        with:
          python-version: ${{ env.PYTHON_VERSION }}

      - name: Install Poetry
        uses: snok/install-poetry@76e04a911780d5b312d89783f7b1cd627778900a  # v1.4.1
        with:
          version: ${{ env.POETRY_VERSION }}

      - name: Install dependencies
        run: poetry install --no-interaction

      - name: Run performance tests
        run: |
          poetry run pytest tests/performance -v \
            --benchmark-only \
            --benchmark-json=performance-results.json \
            --benchmark-autosave
        continue-on-error: true

      - name: Upload performance results
<<<<<<< HEAD
        uses: actions/upload-artifact@ea165f8d65b6e75b540449e92b4886f43607fa02  # v4.6.2
=======
        uses: actions/upload-artifact@330a01c490aca151604b8cf639adc76d48f6c5d4  # v5.0.0
>>>>>>> e9c0a571
        if: always()
        with:
          name: performance-results
          path: |
            performance-results.json
            .benchmarks/

  # Security scan with detailed report
  security-scan:
    name: Security Scan (Full)
    runs-on: ubuntu-latest

    steps:
      - name: Checkout code
<<<<<<< HEAD
        uses: actions/checkout@08eba0b27e820071cde6df949e0beb9ba4906955  # v4.3.0

      - name: Set up Python
        uses: actions/setup-python@a26af69be951a213d495a4c3e4e4022e16d87065  # v5.6.0
=======
        uses: actions/checkout@08c6903cd8c0fde910a37f88322edcfb5dd907a8  # v5.0.0

      - name: Set up Python
        uses: actions/setup-python@e797f83bcb11b83ae66e0230d6156d7c80228e7c  # v6.0.0
>>>>>>> e9c0a571
        with:
          python-version: ${{ env.PYTHON_VERSION }}

      - name: Install Poetry
        uses: snok/install-poetry@76e04a911780d5b312d89783f7b1cd627778900a  # v1.4.1
        with:
          version: ${{ env.POETRY_VERSION }}

      - name: Install dependencies
        run: poetry install --no-interaction

      - name: Run comprehensive security scan
        run: |
          # Bandit scan
          poetry run bandit -r libs/ tests/ -f json -o bandit_report.json -ll || true

          # Safety check
          poetry run safety check --json > safety_report.json || true

          # Check for secrets
          poetry run detect-secrets scan --all-files > secrets_report.json || true

      - name: Upload security reports
<<<<<<< HEAD
        uses: actions/upload-artifact@ea165f8d65b6e75b540449e92b4886f43607fa02  # v4.6.2
=======
        uses: actions/upload-artifact@330a01c490aca151604b8cf639adc76d48f6c5d4  # v5.0.0
>>>>>>> e9c0a571
        if: always()
        with:
          name: security-reports-full
          path: |
            bandit_report.json
            safety_report.json
            secrets_report.json

  # Test report summary
  test-summary:
    name: Generate Test Summary
    runs-on: ubuntu-latest
    needs: [full-test-suite, performance-tests, security-scan]
    if: always()

    steps:
      - name: Download all artifacts
<<<<<<< HEAD
        uses: actions/download-artifact@d3f86a106a0bac45b974a628896c90dbdf5c8093  # v4.3.0
=======
        uses: actions/download-artifact@018cc2cf5baa6db3ef3c5f8a56943fffe632ef53  # v6.0.0
>>>>>>> e9c0a571

      - name: Generate summary report
        run: |
          echo "# Daily Test Report - $(date)" >> $GITHUB_STEP_SUMMARY
          echo "" >> $GITHUB_STEP_SUMMARY

          echo "## Test Suite Results" >> $GITHUB_STEP_SUMMARY
          echo "- Full Test Suite: ${{ needs.full-test-suite.result }}" >> $GITHUB_STEP_SUMMARY
          echo "- Performance Tests: ${{ needs.performance-tests.result }}" >> $GITHUB_STEP_SUMMARY
          echo "- Security Scan: ${{ needs.security-scan.result }}" >> $GITHUB_STEP_SUMMARY
          echo "" >> $GITHUB_STEP_SUMMARY

          # Parse test results if available
          if [[ -f "test-results-kr-current/test-results-kr-current.xml" ]]; then
            echo "## Test Metrics" >> $GITHUB_STEP_SUMMARY
            echo "Processing test results..." >> $GITHUB_STEP_SUMMARY
          fi

      - name: Notify on failure
        if: failure()
        run: |
          echo "❌ Scheduled tests failed! Check the results above." >> $GITHUB_STEP_SUMMARY<|MERGE_RESOLUTION|>--- conflicted
+++ resolved
@@ -40,11 +40,7 @@
 
     steps:
       - name: Checkout code
-<<<<<<< HEAD
-        uses: actions/checkout@08eba0b27e820071cde6df949e0beb9ba4906955  # v4.3.0
-=======
         uses: actions/checkout@08c6903cd8c0fde910a37f88322edcfb5dd907a8  # v5.0.0
->>>>>>> e9c0a571
 
       - name: Set test month
         id: set-month
@@ -56,11 +52,7 @@
           fi
 
       - name: Set up Python
-<<<<<<< HEAD
-        uses: actions/setup-python@a26af69be951a213d495a4c3e4e4022e16d87065  # v5.6.0
-=======
         uses: actions/setup-python@e797f83bcb11b83ae66e0230d6156d7c80228e7c  # v6.0.0
->>>>>>> e9c0a571
         with:
           python-version: ${{ env.PYTHON_VERSION }}
 
@@ -85,11 +77,7 @@
         continue-on-error: true
 
       - name: Upload test results
-<<<<<<< HEAD
-        uses: actions/upload-artifact@ea165f8d65b6e75b540449e92b4886f43607fa02  # v4.6.2
-=======
         uses: actions/upload-artifact@330a01c490aca151604b8cf639adc76d48f6c5d4  # v5.0.0
->>>>>>> e9c0a571
         if: always()
         with:
           name: test-results-${{ matrix.member }}-${{ matrix.month }}
@@ -109,17 +97,10 @@
 
     steps:
       - name: Checkout code
-<<<<<<< HEAD
-        uses: actions/checkout@08eba0b27e820071cde6df949e0beb9ba4906955  # v4.3.0
-
-      - name: Set up Python
-        uses: actions/setup-python@a26af69be951a213d495a4c3e4e4022e16d87065  # v5.6.0
-=======
         uses: actions/checkout@08c6903cd8c0fde910a37f88322edcfb5dd907a8  # v5.0.0
 
       - name: Set up Python
         uses: actions/setup-python@e797f83bcb11b83ae66e0230d6156d7c80228e7c  # v6.0.0
->>>>>>> e9c0a571
         with:
           python-version: ${{ env.PYTHON_VERSION }}
 
@@ -140,11 +121,7 @@
         continue-on-error: true
 
       - name: Upload performance results
-<<<<<<< HEAD
-        uses: actions/upload-artifact@ea165f8d65b6e75b540449e92b4886f43607fa02  # v4.6.2
-=======
         uses: actions/upload-artifact@330a01c490aca151604b8cf639adc76d48f6c5d4  # v5.0.0
->>>>>>> e9c0a571
         if: always()
         with:
           name: performance-results
@@ -159,17 +136,10 @@
 
     steps:
       - name: Checkout code
-<<<<<<< HEAD
-        uses: actions/checkout@08eba0b27e820071cde6df949e0beb9ba4906955  # v4.3.0
-
-      - name: Set up Python
-        uses: actions/setup-python@a26af69be951a213d495a4c3e4e4022e16d87065  # v5.6.0
-=======
         uses: actions/checkout@08c6903cd8c0fde910a37f88322edcfb5dd907a8  # v5.0.0
 
       - name: Set up Python
         uses: actions/setup-python@e797f83bcb11b83ae66e0230d6156d7c80228e7c  # v6.0.0
->>>>>>> e9c0a571
         with:
           python-version: ${{ env.PYTHON_VERSION }}
 
@@ -193,11 +163,7 @@
           poetry run detect-secrets scan --all-files > secrets_report.json || true
 
       - name: Upload security reports
-<<<<<<< HEAD
-        uses: actions/upload-artifact@ea165f8d65b6e75b540449e92b4886f43607fa02  # v4.6.2
-=======
         uses: actions/upload-artifact@330a01c490aca151604b8cf639adc76d48f6c5d4  # v5.0.0
->>>>>>> e9c0a571
         if: always()
         with:
           name: security-reports-full
@@ -215,11 +181,7 @@
 
     steps:
       - name: Download all artifacts
-<<<<<<< HEAD
-        uses: actions/download-artifact@d3f86a106a0bac45b974a628896c90dbdf5c8093  # v4.3.0
-=======
         uses: actions/download-artifact@018cc2cf5baa6db3ef3c5f8a56943fffe632ef53  # v6.0.0
->>>>>>> e9c0a571
 
       - name: Generate summary report
         run: |
